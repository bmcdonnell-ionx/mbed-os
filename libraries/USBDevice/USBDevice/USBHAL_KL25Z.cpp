/* Copyright (c) 2010-2011 mbed.org, MIT License
*
* Permission is hereby granted, free of charge, to any person obtaining a copy of this software
* and associated documentation files (the "Software"), to deal in the Software without
* restriction, including without limitation the rights to use, copy, modify, merge, publish,
* distribute, sublicense, and/or sell copies of the Software, and to permit persons to whom the
* Software is furnished to do so, subject to the following conditions:
*
* The above copyright notice and this permission notice shall be included in all copies or
* substantial portions of the Software.
*
* THE SOFTWARE IS PROVIDED "AS IS", WITHOUT WARRANTY OF ANY KIND, EXPRESS OR IMPLIED, INCLUDING
* BUT NOT LIMITED TO THE WARRANTIES OF MERCHANTABILITY, FITNESS FOR A PARTICULAR PURPOSE AND
* NONINFRINGEMENT. IN NO EVENT SHALL THE AUTHORS OR COPYRIGHT HOLDERS BE LIABLE FOR ANY CLAIM,
* DAMAGES OR OTHER LIABILITY, WHETHER IN AN ACTION OF CONTRACT, TORT OR OTHERWISE, ARISING FROM,
* OUT OF OR IN CONNECTION WITH THE SOFTWARE OR THE USE OR OTHER DEALINGS IN THE SOFTWARE.
*/

<<<<<<< HEAD
#if defined(TARGET_KL25Z) | defined(TARGET_KL43Z) | defined(TARGET_KL46Z) | defined(TARGET_K20D5M) | defined(TARGET_K64F)
=======
#if defined(TARGET_KL25Z) | defined(TARGET_KL46Z) | defined(TARGET_K20D50M) | defined(TARGET_K64F)
>>>>>>> 4a7fde6f

#include "USBHAL.h"

USBHAL * USBHAL::instance;

static volatile int epComplete = 0;

// Convert physical endpoint number to register bit
#define EP(endpoint) (1<<(endpoint))

// Convert physical to logical
#define PHY_TO_LOG(endpoint)    ((endpoint)>>1)

// Get endpoint direction
#define IN_EP(endpoint)     ((endpoint) & 1U ? true : false)
#define OUT_EP(endpoint)    ((endpoint) & 1U ? false : true)

#define BD_OWN_MASK        (1<<7)
#define BD_DATA01_MASK     (1<<6)
#define BD_KEEP_MASK       (1<<5)
#define BD_NINC_MASK       (1<<4)
#define BD_DTS_MASK        (1<<3)
#define BD_STALL_MASK      (1<<2)

#define TX    1
#define RX    0
#define ODD   0
#define EVEN  1
// this macro waits a physical endpoint number
#define EP_BDT_IDX(ep, dir, odd) (((ep * 4) + (2 * dir) + (1 *  odd)))

#define SETUP_TOKEN    0x0D
#define IN_TOKEN       0x09
#define OUT_TOKEN      0x01
#define TOK_PID(idx)   ((bdt[idx].info >> 2) & 0x0F)

// for each endpt: 8 bytes
typedef struct BDT {
    uint8_t   info;       // BD[0:7]
    uint8_t   dummy;      // RSVD: BD[8:15]
    uint16_t  byte_count; // BD[16:32]
    uint32_t  address;    // Addr
} BDT;


// there are:
//    * 16 bidirectionnal endpt -> 32 physical endpt
//    * as there are ODD and EVEN buffer -> 32*2 bdt
__attribute__((__aligned__(512))) BDT bdt[NUMBER_OF_PHYSICAL_ENDPOINTS * 2];
uint8_t * endpoint_buffer[(NUMBER_OF_PHYSICAL_ENDPOINTS - 2) * 2];
uint8_t * endpoint_buffer_iso[2*2];

static uint8_t set_addr = 0;
static uint8_t addr = 0;

static uint32_t Data1  = 0x55555555;

static uint32_t frameNumber() {
    return((USB0->FRMNUML | (USB0->FRMNUMH << 8)) & 0x07FF);
}

uint32_t USBHAL::endpointReadcore(uint8_t endpoint, uint8_t *buffer) {
    return 0;
}

USBHAL::USBHAL(void) {
    // Disable IRQ
    NVIC_DisableIRQ(USB0_IRQn);

#if defined(TARGET_K64F)
    MPU->CESR=0;
#endif
    // fill in callback array
    epCallback[0] = &USBHAL::EP1_OUT_callback;
    epCallback[1] = &USBHAL::EP1_IN_callback;
    epCallback[2] = &USBHAL::EP2_OUT_callback;
    epCallback[3] = &USBHAL::EP2_IN_callback;
    epCallback[4] = &USBHAL::EP3_OUT_callback;
    epCallback[5] = &USBHAL::EP3_IN_callback;
    epCallback[6] = &USBHAL::EP4_OUT_callback;
    epCallback[7] = &USBHAL::EP4_IN_callback;
    epCallback[8] = &USBHAL::EP5_OUT_callback;
    epCallback[9] = &USBHAL::EP5_IN_callback;
    epCallback[10] = &USBHAL::EP6_OUT_callback;
    epCallback[11] = &USBHAL::EP6_IN_callback;
    epCallback[12] = &USBHAL::EP7_OUT_callback;
    epCallback[13] = &USBHAL::EP7_IN_callback;
    epCallback[14] = &USBHAL::EP8_OUT_callback;
    epCallback[15] = &USBHAL::EP8_IN_callback;
    epCallback[16] = &USBHAL::EP9_OUT_callback;
    epCallback[17] = &USBHAL::EP9_IN_callback;
    epCallback[18] = &USBHAL::EP10_OUT_callback;
    epCallback[19] = &USBHAL::EP10_IN_callback;
    epCallback[20] = &USBHAL::EP11_OUT_callback;
    epCallback[21] = &USBHAL::EP11_IN_callback;
    epCallback[22] = &USBHAL::EP12_OUT_callback;
    epCallback[23] = &USBHAL::EP12_IN_callback;
    epCallback[24] = &USBHAL::EP13_OUT_callback;
    epCallback[25] = &USBHAL::EP13_IN_callback;
    epCallback[26] = &USBHAL::EP14_OUT_callback;
    epCallback[27] = &USBHAL::EP14_IN_callback;
    epCallback[28] = &USBHAL::EP15_OUT_callback;
    epCallback[29] = &USBHAL::EP15_IN_callback;

#if defined(TARGET_KL43Z)
    // enable USBFS clock
    SIM->SCGC4 |= SIM_SCGC4_USBFS_MASK;

    // enable the IRC48M clock
    USB0->CLK_RECOVER_IRC_EN |= USB_CLK_RECOVER_IRC_EN_IRC_EN_MASK;

    // enable the USB clock recovery tuning
    USB0->CLK_RECOVER_CTRL |= USB_CLK_RECOVER_CTRL_CLOCK_RECOVER_EN_MASK;

    // choose usb src clock
    SIM->SOPT2 |= SIM_SOPT2_USBSRC_MASK;
#else
    // choose usb src as PLL
    SIM->SOPT2 |= (SIM_SOPT2_USBSRC_MASK | SIM_SOPT2_PLLFLLSEL_MASK);

    // enable OTG clock
    SIM->SCGC4 |= SIM_SCGC4_USBOTG_MASK;
#endif

    // Attach IRQ
    instance = this;
    NVIC_SetVector(USB0_IRQn, (uint32_t)&_usbisr);
    NVIC_EnableIRQ(USB0_IRQn);

    // USB Module Configuration
    // Reset USB Module
    USB0->USBTRC0 |= USB_USBTRC0_USBRESET_MASK;
    while(USB0->USBTRC0 & USB_USBTRC0_USBRESET_MASK);

    // Set BDT Base Register
    USB0->BDTPAGE1 = (uint8_t)((uint32_t)bdt>>8);
    USB0->BDTPAGE2 = (uint8_t)((uint32_t)bdt>>16);
    USB0->BDTPAGE3 = (uint8_t)((uint32_t)bdt>>24);

    // Clear interrupt flag
    USB0->ISTAT = 0xff;

    // USB Interrupt Enablers
    USB0->INTEN |= USB_INTEN_TOKDNEEN_MASK |
                   USB_INTEN_SOFTOKEN_MASK |
                   USB_INTEN_ERROREN_MASK  |
                   USB_INTEN_USBRSTEN_MASK;

    // Disable weak pull downs
    USB0->USBCTRL &= ~(USB_USBCTRL_PDE_MASK | USB_USBCTRL_SUSP_MASK);

    USB0->USBTRC0 |= 0x40;
}

USBHAL::~USBHAL(void) { }

void USBHAL::connect(void) {
    // enable USB
    USB0->CTL |= USB_CTL_USBENSOFEN_MASK;
    // Pull up enable
    USB0->CONTROL |= USB_CONTROL_DPPULLUPNONOTG_MASK;
}

void USBHAL::disconnect(void) {
    // disable USB
    USB0->CTL &= ~USB_CTL_USBENSOFEN_MASK;
    // Pull up disable
    USB0->CONTROL &= ~USB_CONTROL_DPPULLUPNONOTG_MASK;

    //Free buffers if required:
    for (int i = 0; i<(NUMBER_OF_PHYSICAL_ENDPOINTS - 2) * 2; i++) {
        free(endpoint_buffer[i]);
        endpoint_buffer[i] = NULL;
    }
    free(endpoint_buffer_iso[2]);
    endpoint_buffer_iso[2] = NULL;
    free(endpoint_buffer_iso[0]);
    endpoint_buffer_iso[0] = NULL;
}

void USBHAL::configureDevice(void) {
    // not needed
}

void USBHAL::unconfigureDevice(void) {
    // not needed
}

void USBHAL::setAddress(uint8_t address) {
    // we don't set the address now otherwise the usb controller does not ack
    // we set a flag instead
    // see usbisr when an IN token is received
    set_addr = 1;
    addr = address;
}

bool USBHAL::realiseEndpoint(uint8_t endpoint, uint32_t maxPacket, uint32_t flags) {
    uint32_t handshake_flag = 0;
    uint8_t * buf;

    if (endpoint > NUMBER_OF_PHYSICAL_ENDPOINTS - 1) {
        return false;
    }

    uint32_t log_endpoint = PHY_TO_LOG(endpoint);

    if ((flags & ISOCHRONOUS) == 0) {
        handshake_flag = USB_ENDPT_EPHSHK_MASK;
        if (IN_EP(endpoint)) {
            if (endpoint_buffer[EP_BDT_IDX(log_endpoint, TX, ODD)] == NULL)
                endpoint_buffer[EP_BDT_IDX(log_endpoint, TX, ODD)] = (uint8_t *) malloc (64*2);
            buf = &endpoint_buffer[EP_BDT_IDX(log_endpoint, TX, ODD)][0];
        } else {
            if (endpoint_buffer[EP_BDT_IDX(log_endpoint, RX, ODD)] == NULL)
                endpoint_buffer[EP_BDT_IDX(log_endpoint, RX, ODD)] = (uint8_t *) malloc (64*2);
            buf = &endpoint_buffer[EP_BDT_IDX(log_endpoint, RX, ODD)][0];
        }
    } else {
        if (IN_EP(endpoint)) {
            if (endpoint_buffer_iso[2] == NULL)
                endpoint_buffer_iso[2] = (uint8_t *) malloc (1023*2);
            buf = &endpoint_buffer_iso[2][0];
        } else {
            if (endpoint_buffer_iso[0] == NULL)
                endpoint_buffer_iso[0] = (uint8_t *) malloc (1023*2);
            buf = &endpoint_buffer_iso[0][0];
        }
    }

    // IN endpt -> device to host (TX)
    if (IN_EP(endpoint)) {
        USB0->ENDPOINT[log_endpoint].ENDPT |= handshake_flag |        // ep handshaking (not if iso endpoint)
                                              USB_ENDPT_EPTXEN_MASK;  // en TX (IN) tran
        bdt[EP_BDT_IDX(log_endpoint, TX, ODD )].address = (uint32_t) buf;
        bdt[EP_BDT_IDX(log_endpoint, TX, EVEN)].address = 0;
    }
    // OUT endpt -> host to device (RX)
    else {
        USB0->ENDPOINT[log_endpoint].ENDPT |= handshake_flag |        // ep handshaking (not if iso endpoint)
                                              USB_ENDPT_EPRXEN_MASK;  // en RX (OUT) tran.
        bdt[EP_BDT_IDX(log_endpoint, RX, ODD )].byte_count = maxPacket;
        bdt[EP_BDT_IDX(log_endpoint, RX, ODD )].address    = (uint32_t) buf;
        bdt[EP_BDT_IDX(log_endpoint, RX, ODD )].info       = BD_OWN_MASK | BD_DTS_MASK;
        bdt[EP_BDT_IDX(log_endpoint, RX, EVEN)].info       = 0;
    }

    Data1 |= (1 << endpoint);

    return true;
}

// read setup packet
void USBHAL::EP0setup(uint8_t *buffer) {
    uint32_t sz;
    endpointReadResult(EP0OUT, buffer, &sz);
}

void USBHAL::EP0readStage(void) {
    Data1 &= ~1UL;  // set DATA0
    bdt[0].info = (BD_DTS_MASK | BD_OWN_MASK);
}

void USBHAL::EP0read(void) {
    uint32_t idx = EP_BDT_IDX(PHY_TO_LOG(EP0OUT), RX, 0);
    bdt[idx].byte_count = MAX_PACKET_SIZE_EP0;
}

uint32_t USBHAL::EP0getReadResult(uint8_t *buffer) {
    uint32_t sz;
    endpointReadResult(EP0OUT, buffer, &sz);
    return sz;
}

void USBHAL::EP0write(uint8_t *buffer, uint32_t size) {
    endpointWrite(EP0IN, buffer, size);
}

void USBHAL::EP0getWriteResult(void) {
}

void USBHAL::EP0stall(void) {
    stallEndpoint(EP0OUT);
}

EP_STATUS USBHAL::endpointRead(uint8_t endpoint, uint32_t maximumSize) {
    endpoint = PHY_TO_LOG(endpoint);
    uint32_t idx = EP_BDT_IDX(endpoint, RX, 0);
    bdt[idx].byte_count = maximumSize;
    return EP_PENDING;
}

EP_STATUS USBHAL::endpointReadResult(uint8_t endpoint, uint8_t * buffer, uint32_t *bytesRead) {
    uint32_t n, sz, idx, setup = 0;
    uint8_t not_iso;
    uint8_t * ep_buf;

    uint32_t log_endpoint = PHY_TO_LOG(endpoint);

    if (endpoint > NUMBER_OF_PHYSICAL_ENDPOINTS - 1) {
        return EP_INVALID;
    }

    // if read on a IN endpoint -> error
    if (IN_EP(endpoint)) {
        return EP_INVALID;
    }

    idx = EP_BDT_IDX(log_endpoint, RX, 0);
    sz  = bdt[idx].byte_count;
    not_iso = USB0->ENDPOINT[log_endpoint].ENDPT & USB_ENDPT_EPHSHK_MASK;

    //for isochronous endpoint, we don't wait an interrupt
    if ((log_endpoint != 0) && not_iso && !(epComplete & EP(endpoint))) {
        return EP_PENDING;
    }

    if ((log_endpoint == 0) && (TOK_PID(idx) == SETUP_TOKEN)) {
        setup = 1;
    }

    // non iso endpoint
    if (not_iso) {
        ep_buf = endpoint_buffer[idx];
    } else {
        ep_buf = endpoint_buffer_iso[0];
    }

    for (n = 0; n < sz; n++) {
        buffer[n] = ep_buf[n];
    }

    if (((Data1 >> endpoint) & 1) == ((bdt[idx].info >> 6) & 1)) {
        if (setup && (buffer[6] == 0))  // if no setup data stage,
            Data1 &= ~1UL;              // set DATA0
        else
            Data1 ^= (1 << endpoint);
    }

    if (((Data1 >> endpoint) & 1)) {
        bdt[idx].info = BD_DTS_MASK | BD_DATA01_MASK | BD_OWN_MASK;
    }
    else {
        bdt[idx].info = BD_DTS_MASK | BD_OWN_MASK;
    }

    USB0->CTL &= ~USB_CTL_TXSUSPENDTOKENBUSY_MASK;
    *bytesRead = sz;

    epComplete &= ~EP(endpoint);
    return EP_COMPLETED;
}

EP_STATUS USBHAL::endpointWrite(uint8_t endpoint, uint8_t *data, uint32_t size) {
    uint32_t idx, n;
    uint8_t * ep_buf;

    if (endpoint > NUMBER_OF_PHYSICAL_ENDPOINTS - 1) {
        return EP_INVALID;
    }

    // if write on a OUT endpoint -> error
    if (OUT_EP(endpoint)) {
        return EP_INVALID;
    }

    idx = EP_BDT_IDX(PHY_TO_LOG(endpoint), TX, 0);
    bdt[idx].byte_count = size;


    // non iso endpoint
    if (USB0->ENDPOINT[PHY_TO_LOG(endpoint)].ENDPT & USB_ENDPT_EPHSHK_MASK) {
        ep_buf = endpoint_buffer[idx];
    } else {
        ep_buf = endpoint_buffer_iso[2];
    }

    for (n = 0; n < size; n++) {
        ep_buf[n] = data[n];
    }

    if ((Data1 >> endpoint) & 1) {
        bdt[idx].info = BD_OWN_MASK | BD_DTS_MASK;
    } else {
        bdt[idx].info = BD_OWN_MASK | BD_DTS_MASK | BD_DATA01_MASK;
    }

    Data1 ^= (1 << endpoint);

    return EP_PENDING;
}

EP_STATUS USBHAL::endpointWriteResult(uint8_t endpoint) {
    if (epComplete & EP(endpoint)) {
        epComplete &= ~EP(endpoint);
        return EP_COMPLETED;
    }

    return EP_PENDING;
}

void USBHAL::stallEndpoint(uint8_t endpoint) {
    USB0->ENDPOINT[PHY_TO_LOG(endpoint)].ENDPT |= USB_ENDPT_EPSTALL_MASK;
}

void USBHAL::unstallEndpoint(uint8_t endpoint) {
    USB0->ENDPOINT[PHY_TO_LOG(endpoint)].ENDPT &= ~USB_ENDPT_EPSTALL_MASK;
}

bool USBHAL::getEndpointStallState(uint8_t endpoint) {
    uint8_t stall = (USB0->ENDPOINT[PHY_TO_LOG(endpoint)].ENDPT & USB_ENDPT_EPSTALL_MASK);
    return (stall) ? true : false;
}

void USBHAL::remoteWakeup(void) {
    // [TODO]
}


void USBHAL::_usbisr(void) {
    instance->usbisr();
}


void USBHAL::usbisr(void) {
    uint8_t i;
    uint8_t istat = USB0->ISTAT;

    // reset interrupt
    if (istat & USB_ISTAT_USBRST_MASK) {
        // disable all endpt
        for(i = 0; i < 16; i++) {
            USB0->ENDPOINT[i].ENDPT = 0x00;
        }

        // enable control endpoint
        realiseEndpoint(EP0OUT, MAX_PACKET_SIZE_EP0, 0);
        realiseEndpoint(EP0IN, MAX_PACKET_SIZE_EP0, 0);

        Data1 = 0x55555555;
        USB0->CTL |=  USB_CTL_ODDRST_MASK;

        USB0->ISTAT   =  0xFF;  // clear all interrupt status flags
        USB0->ERRSTAT =  0xFF;  // clear all error flags
        USB0->ERREN   =  0xFF;  // enable error interrupt sources
        USB0->ADDR    =  0x00;  // set default address

        return;
    }

    // resume interrupt
    if (istat & USB_ISTAT_RESUME_MASK) {
        USB0->ISTAT = USB_ISTAT_RESUME_MASK;
    }

    // SOF interrupt
    if (istat & USB_ISTAT_SOFTOK_MASK) {
        USB0->ISTAT = USB_ISTAT_SOFTOK_MASK;
        // SOF event, read frame number
        SOF(frameNumber());
    }

    // stall interrupt
    if (istat & 1<<7) {
        if (USB0->ENDPOINT[0].ENDPT & USB_ENDPT_EPSTALL_MASK)
            USB0->ENDPOINT[0].ENDPT &= ~USB_ENDPT_EPSTALL_MASK;
        USB0->ISTAT |= USB_ISTAT_STALL_MASK;
    }

    // token interrupt
    if (istat & 1<<3) {
        uint32_t num  = (USB0->STAT >> 4) & 0x0F;
        uint32_t dir  = (USB0->STAT >> 3) & 0x01;
        uint32_t ev_odd = (USB0->STAT >> 2) & 0x01;

        // setup packet
        if ((num == 0) && (TOK_PID((EP_BDT_IDX(num, dir, ev_odd))) == SETUP_TOKEN)) {
            Data1 &= ~0x02;
            bdt[EP_BDT_IDX(0, TX, EVEN)].info &= ~BD_OWN_MASK;
            bdt[EP_BDT_IDX(0, TX, ODD)].info  &= ~BD_OWN_MASK;

            // EP0 SETUP event (SETUP data received)
            EP0setupCallback();

        } else {
            // OUT packet
            if (TOK_PID((EP_BDT_IDX(num, dir, ev_odd))) == OUT_TOKEN) {
                if (num == 0)
                    EP0out();
                else {
                    epComplete |= (1 << EP(num));
                    if ((instance->*(epCallback[EP(num) - 2]))()) {
                        epComplete &= ~(1 << EP(num));
                    }
                }
            }

            // IN packet
            if (TOK_PID((EP_BDT_IDX(num, dir, ev_odd))) == IN_TOKEN) {
                if (num == 0) {
                    EP0in();
                    if (set_addr == 1) {
                        USB0->ADDR = addr & 0x7F;
                        set_addr = 0;
                    }
                }
                else {
                    epComplete |= (1 << (EP(num) + 1));
                    if ((instance->*(epCallback[EP(num) + 1 - 2]))()) {
                        epComplete &= ~(1 << (EP(num) + 1));
                    }
                }
            }
        }

        USB0->ISTAT = USB_ISTAT_TOKDNE_MASK;
    }

    // sleep interrupt
    if (istat & 1<<4) {
        USB0->ISTAT |= USB_ISTAT_SLEEP_MASK;
    }

    // error interrupt
    if (istat & USB_ISTAT_ERROR_MASK) {
        USB0->ERRSTAT = 0xFF;
        USB0->ISTAT |= USB_ISTAT_ERROR_MASK;
    }
}


#endif<|MERGE_RESOLUTION|>--- conflicted
+++ resolved
@@ -16,11 +16,7 @@
 * OUT OF OR IN CONNECTION WITH THE SOFTWARE OR THE USE OR OTHER DEALINGS IN THE SOFTWARE.
 */
 
-<<<<<<< HEAD
-#if defined(TARGET_KL25Z) | defined(TARGET_KL43Z) | defined(TARGET_KL46Z) | defined(TARGET_K20D5M) | defined(TARGET_K64F)
-=======
-#if defined(TARGET_KL25Z) | defined(TARGET_KL46Z) | defined(TARGET_K20D50M) | defined(TARGET_K64F)
->>>>>>> 4a7fde6f
+#if defined(TARGET_KL25Z) | defined(TARGET_KL43Z) | defined(TARGET_KL46Z) | defined(TARGET_K20D50M) | defined(TARGET_K64F)
 
 #include "USBHAL.h"
 

"""
mbed SDK
Copyright (c) 2011-2013 ARM Limited

Licensed under the Apache License, Version 2.0 (the "License");
you may not use this file except in compliance with the License.
You may obtain a copy of the License at

    http://www.apache.org/licenses/LICENSE-2.0

Unless required by applicable law or agreed to in writing, software
distributed under the License is distributed on an "AS IS" BASIS,
WITHOUT WARRANTIES OR CONDITIONS OF ANY KIND, either express or implied.
See the License for the specific language governing permissions and
limitations under the License.
"""
from exporters import Exporter
from os.path import basename


class Uvision4(Exporter):
    NAME = 'uVision4'
    
<<<<<<< HEAD
    TARGETS = ['LPC1768', 'LPC11U24', 'KL05Z', 'KL25Z', 'KL46Z', 'K20D5M', 'LPC1347', 'LPC1114', 'LPC11C24', 'LPC4088', 'LPC812', 'NUCLEO_F103RB', 'NUCLEO_L152RE', 'NUCLEO_F030R8']
=======
    TARGETS = ['LPC1768', 'LPC11U24', 'KL05Z', 'KL25Z', 'KL46Z', 'K20D5M', 'LPC1347', 'LPC1114', 'LPC11C24', 'LPC4088', 'LPC812', 'NUCLEO_F103RB', 'C027']
>>>>>>> 28f0cf71
    
    USING_MICROLIB = ['LPC11U24', 'LPC1114', 'LPC11C24', 'LPC812', 'NUCLEO_F103RB', 'NUCLEO_L152RE', 'NUCLEO_F030R8']
    
    FILE_TYPES = {
        'c_sources':'1',
        'cpp_sources':'8',
        's_sources':'2'
    }
    # By convention uVision projects do not show header files in the editor:
    # 'headers':'5',
    
    def get_toolchain(self):
        return 'uARM' if (self.target in self.USING_MICROLIB) else 'ARM'
    
    def generate(self):
        source_files = {
            'mbed': [],
            'hal': [],
            'src': []
        }
        for r_type, n in Uvision4.FILE_TYPES.iteritems():
            for file in getattr(self.resources, r_type):
                f = {'name': basename(file), 'type': n, 'path': file}
                if file.startswith("mbed\\common"):
                    source_files['mbed'].append(f)
                elif file.startswith("mbed\\targets"):
                    source_files['hal'].append(f)
                else:
                    source_files['src'].append(f)
        source_files = dict( [(k,v) for k,v in source_files.items() if len(v)>0])
        ctx = {
            'name': self.program_name,
            'include_paths': self.resources.inc_dirs,
            'scatter_file': self.resources.linker_script,
            'object_files': self.resources.objects + self.resources.libraries,
            'source_files': source_files.items(),
            'symbols': self.toolchain.get_symbols()
        }
        target = self.target.lower()
        
        # Project file
        self.gen_file('uvision4_%s.uvproj.tmpl' % target, ctx, '%s.uvproj' % self.program_name)
        self.gen_file('uvision4_%s.uvopt.tmpl' % target, ctx, '%s.uvopt' % self.program_name)<|MERGE_RESOLUTION|>--- conflicted
+++ resolved
@@ -21,11 +21,7 @@
 class Uvision4(Exporter):
     NAME = 'uVision4'
     
-<<<<<<< HEAD
-    TARGETS = ['LPC1768', 'LPC11U24', 'KL05Z', 'KL25Z', 'KL46Z', 'K20D5M', 'LPC1347', 'LPC1114', 'LPC11C24', 'LPC4088', 'LPC812', 'NUCLEO_F103RB', 'NUCLEO_L152RE', 'NUCLEO_F030R8']
-=======
-    TARGETS = ['LPC1768', 'LPC11U24', 'KL05Z', 'KL25Z', 'KL46Z', 'K20D5M', 'LPC1347', 'LPC1114', 'LPC11C24', 'LPC4088', 'LPC812', 'NUCLEO_F103RB', 'C027']
->>>>>>> 28f0cf71
+    TARGETS = ['LPC1768', 'LPC11U24', 'KL05Z', 'KL25Z', 'KL46Z', 'K20D5M', 'LPC1347', 'LPC1114', 'LPC11C24', 'LPC4088', 'LPC812', 'NUCLEO_F103RB', 'NUCLEO_L152RE', 'NUCLEO_F030R8', 'C027']
     
     USING_MICROLIB = ['LPC11U24', 'LPC1114', 'LPC11C24', 'LPC812', 'NUCLEO_F103RB', 'NUCLEO_L152RE', 'NUCLEO_F030R8']
     
